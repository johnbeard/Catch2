#!/usr/bin/env python

from __future__ import print_function

import os
import sys
import re
import datetime
import string
from glob import glob

from scriptCommon import catchPath

<<<<<<< HEAD

def generate(v):
    includesParser = re.compile( r'\s*#\s*include\s*"(.*)"' )
    guardParser = re.compile( r'\s*#.*TWOBLUECUBES_CATCH_.*_INCLUDED')
    defineParser = re.compile( r'\s*#define')
    ifParser = re.compile( r'\s*#ifndef TWOBLUECUBES_CATCH_.*_INCLUDED')
    endIfParser = re.compile( r'\s*#endif // TWOBLUECUBES_CATCH_.*_INCLUDED')
=======
def generate(v):
    includesParser = re.compile( r'\s*#\s*include\s*"(.*)"' )
    guardParser = re.compile( r'\s*#.*(TWOBLUECUBES_)?CATCH_.*_INCLUDED')
    defineParser = re.compile( r'\s*#define\s+(TWOBLUECUBES_)?CATCH_.*_INCLUDED')
    ifParser = re.compile( r'\s*#ifndef (TWOBLUECUBES_)?CATCH_.*_INCLUDED')
    endIfParser = re.compile( r'\s*#endif // (TWOBLUECUBES_)?CATCH_.*_INCLUDED')
>>>>>>> b119ebdd
    ifImplParser = re.compile( r'\s*#ifdef CATCH_CONFIG_RUNNER' )
    commentParser1 = re.compile( r'^\s*/\*')
    commentParser2 = re.compile( r'^ \*')
    blankParser = re.compile( r'^\s*$')
<<<<<<< HEAD
=======

>>>>>>> b119ebdd
    seenHeaders = set([])
    rootPath = os.path.join( catchPath, 'include/' )
    outputPath = os.path.join( catchPath, 'single_include/catch.hpp' )

<<<<<<< HEAD

    globals = {
        'ifdefs'     :  0,
        'implIfDefs' : -1,
        'includeImpl': True
=======
    globals = {
        'includeImpl' : True,
        'ifdefs'      :  0,
        'implIfDefs'  : -1
>>>>>>> b119ebdd
    }

    for arg in sys.argv[1:]:
        arg = string.lower(arg)
        if arg == "noimpl":
            globals['includeImpl'] = False
            print( "Not including impl code" )
        else:
            print( "\n** Unrecognised argument: " + arg + " **\n" )
            exit(1)

<<<<<<< HEAD
=======

    # ensure that the output directory exists (hopefully no races)
    outDir = os.path.dirname(outputPath)
    if not os.path.exists(outDir):
        os.makedirs(outDir)
>>>>>>> b119ebdd
    out = open( outputPath, 'w' )

    def write( line ):
        if globals['includeImpl'] or globals['implIfDefs'] == -1:
            out.write( line )

<<<<<<< HEAD
    def parseFile( path, filename ):
        f = open( path + filename, 'r' )
        blanks = 0
        for line in f:
            if ifParser.match( line ):
=======
    def insertCpps():
        dirs = [os.path.join( rootPath, s) for s in ['', 'internal', 'reporters']]
        cppFiles = []
        for dir in dirs:
            cppFiles += glob(os.path.join(dir, '*.cpp'))
        # To minimize random diffs, sort the files before processing them
        for fname in sorted(cppFiles):
            dir, name = fname.rsplit(os.path.sep, 1)
            dir += os.path.sep
            parseFile(dir, name)

    def parseFile( path, filename ):
        f = open( os.path.join(path, filename), 'r' )
        blanks = 0
        write( "// start {0}\n".format( filename ) )
        for line in f:
            if '// ~*~* CATCH_CPP_STITCH_PLACE *~*~' in line:
                insertCpps()
                continue
            elif ifParser.match( line ):
>>>>>>> b119ebdd
                globals['ifdefs'] += 1
            elif endIfParser.match( line ):
                globals['ifdefs'] -= 1
                if globals['ifdefs'] == globals['implIfDefs']:
                    globals['implIfDefs'] = -1
            m = includesParser.match( line )
            if m:
                header = m.group(1)
                headerPath, sep, headerFile = header.rpartition( "/" )
                if not headerFile in seenHeaders:
                    if headerFile != "tbc_text_format.h" and headerFile != "clara.h":
                        seenHeaders.add( headerFile )
<<<<<<< HEAD
                    write( "// #included from: {0}\n".format( header ) )
=======
>>>>>>> b119ebdd
                    if headerPath == "internal" and path.endswith("internal/"):
                        headerPath = ""
                        sep = ""
                    if os.path.exists( path + headerPath + sep + headerFile ):
                        parseFile( path + headerPath + sep, headerFile )
                    else:
                        parseFile( rootPath + headerPath + sep, headerFile )
            else:
                if ifImplParser.match(line):
                    globals['implIfDefs'] = globals['ifdefs']
                if (not guardParser.match( line ) or defineParser.match( line ) ) and not commentParser1.match( line )and not commentParser2.match( line ):
                    if blankParser.match( line ):
                        blanks = blanks + 1
                    else:
                        blanks = 0
<<<<<<< HEAD
                    if blanks < 2:
                        write( line.rstrip() + "\n" )
=======
                    if blanks < 2 and not defineParser.match(line):
                        write( line.rstrip() + "\n" )
        write( '// end {}\n'.format(filename) )
>>>>>>> b119ebdd


    out.write( "/*\n" )
    out.write( " *  Catch v{0}\n".format( v.getVersionString() ) )
    out.write( " *  Generated: {0}\n".format( datetime.datetime.now() ) )
    out.write( " *  ----------------------------------------------------------\n" )
    out.write( " *  This file has been merged from multiple headers. Please don't edit it directly\n" )
<<<<<<< HEAD
    out.write( " *  Copyright (c) 2012 Two Blue Cubes Ltd. All rights reserved.\n" )
=======
    out.write( " *  Copyright (c) {} Two Blue Cubes Ltd. All rights reserved.\n".format( datetime.date.today().year ) )
>>>>>>> b119ebdd
    out.write( " *\n" )
    out.write( " *  Distributed under the Boost Software License, Version 1.0. (See accompanying\n" )
    out.write( " *  file LICENSE_1_0.txt or copy at http://www.boost.org/LICENSE_1_0.txt)\n" )
    out.write( " */\n" )
    out.write( "#ifndef TWOBLUECUBES_SINGLE_INCLUDE_CATCH_HPP_INCLUDED\n" )
    out.write( "#define TWOBLUECUBES_SINGLE_INCLUDE_CATCH_HPP_INCLUDED\n" )

    parseFile( rootPath, 'catch.hpp' )

    out.write( "#endif // TWOBLUECUBES_SINGLE_INCLUDE_CATCH_HPP_INCLUDED\n\n" )
    out.close()
    print ("Generated single include for Catch v{0}\n".format( v.getVersionString() ) )

<<<<<<< HEAD
=======

>>>>>>> b119ebdd
if __name__ == '__main__':
    from releaseCommon import Version
    generate(Version())<|MERGE_RESOLUTION|>--- conflicted
+++ resolved
@@ -11,46 +11,25 @@
 
 from scriptCommon import catchPath
 
-<<<<<<< HEAD
-
-def generate(v):
-    includesParser = re.compile( r'\s*#\s*include\s*"(.*)"' )
-    guardParser = re.compile( r'\s*#.*TWOBLUECUBES_CATCH_.*_INCLUDED')
-    defineParser = re.compile( r'\s*#define')
-    ifParser = re.compile( r'\s*#ifndef TWOBLUECUBES_CATCH_.*_INCLUDED')
-    endIfParser = re.compile( r'\s*#endif // TWOBLUECUBES_CATCH_.*_INCLUDED')
-=======
 def generate(v):
     includesParser = re.compile( r'\s*#\s*include\s*"(.*)"' )
     guardParser = re.compile( r'\s*#.*(TWOBLUECUBES_)?CATCH_.*_INCLUDED')
     defineParser = re.compile( r'\s*#define\s+(TWOBLUECUBES_)?CATCH_.*_INCLUDED')
     ifParser = re.compile( r'\s*#ifndef (TWOBLUECUBES_)?CATCH_.*_INCLUDED')
     endIfParser = re.compile( r'\s*#endif // (TWOBLUECUBES_)?CATCH_.*_INCLUDED')
->>>>>>> b119ebdd
     ifImplParser = re.compile( r'\s*#ifdef CATCH_CONFIG_RUNNER' )
     commentParser1 = re.compile( r'^\s*/\*')
     commentParser2 = re.compile( r'^ \*')
     blankParser = re.compile( r'^\s*$')
-<<<<<<< HEAD
-=======
 
->>>>>>> b119ebdd
     seenHeaders = set([])
     rootPath = os.path.join( catchPath, 'include/' )
     outputPath = os.path.join( catchPath, 'single_include/catch.hpp' )
 
-<<<<<<< HEAD
-
-    globals = {
-        'ifdefs'     :  0,
-        'implIfDefs' : -1,
-        'includeImpl': True
-=======
     globals = {
         'includeImpl' : True,
         'ifdefs'      :  0,
         'implIfDefs'  : -1
->>>>>>> b119ebdd
     }
 
     for arg in sys.argv[1:]:
@@ -62,27 +41,17 @@
             print( "\n** Unrecognised argument: " + arg + " **\n" )
             exit(1)
 
-<<<<<<< HEAD
-=======
 
     # ensure that the output directory exists (hopefully no races)
     outDir = os.path.dirname(outputPath)
     if not os.path.exists(outDir):
         os.makedirs(outDir)
->>>>>>> b119ebdd
     out = open( outputPath, 'w' )
 
     def write( line ):
         if globals['includeImpl'] or globals['implIfDefs'] == -1:
             out.write( line )
 
-<<<<<<< HEAD
-    def parseFile( path, filename ):
-        f = open( path + filename, 'r' )
-        blanks = 0
-        for line in f:
-            if ifParser.match( line ):
-=======
     def insertCpps():
         dirs = [os.path.join( rootPath, s) for s in ['', 'internal', 'reporters']]
         cppFiles = []
@@ -103,7 +72,6 @@
                 insertCpps()
                 continue
             elif ifParser.match( line ):
->>>>>>> b119ebdd
                 globals['ifdefs'] += 1
             elif endIfParser.match( line ):
                 globals['ifdefs'] -= 1
@@ -116,10 +84,6 @@
                 if not headerFile in seenHeaders:
                     if headerFile != "tbc_text_format.h" and headerFile != "clara.h":
                         seenHeaders.add( headerFile )
-<<<<<<< HEAD
-                    write( "// #included from: {0}\n".format( header ) )
-=======
->>>>>>> b119ebdd
                     if headerPath == "internal" and path.endswith("internal/"):
                         headerPath = ""
                         sep = ""
@@ -135,14 +99,9 @@
                         blanks = blanks + 1
                     else:
                         blanks = 0
-<<<<<<< HEAD
-                    if blanks < 2:
-                        write( line.rstrip() + "\n" )
-=======
                     if blanks < 2 and not defineParser.match(line):
                         write( line.rstrip() + "\n" )
         write( '// end {}\n'.format(filename) )
->>>>>>> b119ebdd
 
 
     out.write( "/*\n" )
@@ -150,11 +109,7 @@
     out.write( " *  Generated: {0}\n".format( datetime.datetime.now() ) )
     out.write( " *  ----------------------------------------------------------\n" )
     out.write( " *  This file has been merged from multiple headers. Please don't edit it directly\n" )
-<<<<<<< HEAD
-    out.write( " *  Copyright (c) 2012 Two Blue Cubes Ltd. All rights reserved.\n" )
-=======
     out.write( " *  Copyright (c) {} Two Blue Cubes Ltd. All rights reserved.\n".format( datetime.date.today().year ) )
->>>>>>> b119ebdd
     out.write( " *\n" )
     out.write( " *  Distributed under the Boost Software License, Version 1.0. (See accompanying\n" )
     out.write( " *  file LICENSE_1_0.txt or copy at http://www.boost.org/LICENSE_1_0.txt)\n" )
@@ -168,10 +123,7 @@
     out.close()
     print ("Generated single include for Catch v{0}\n".format( v.getVersionString() ) )
 
-<<<<<<< HEAD
-=======
 
->>>>>>> b119ebdd
 if __name__ == '__main__':
     from releaseCommon import Version
     generate(Version())