#!/usr/bin/env python
from os import getenv
from os import path
from conans import ConanFile
from conans import CMake


class CatchConanTest(ConanFile):
    generators = "cmake"
    settings = "os", "compiler", "arch", "build_type"
    username = getenv("CONAN_USERNAME", "philsquared")
    channel = getenv("CONAN_CHANNEL", "testing")
<<<<<<< HEAD
    requires = "Catch/1.11.0@%s/%s" % (username, channel)
=======
    requires = "Catch/2.0.1@%s/%s" % (username, channel)
>>>>>>> b119ebdd

    def build(self):
        cmake = CMake(self)
        cmake.configure(build_dir="./")
        cmake.build()

    def test(self):
        self.run(path.join("bin", "CatchTest"))<|MERGE_RESOLUTION|>--- conflicted
+++ resolved
@@ -10,11 +10,7 @@
     settings = "os", "compiler", "arch", "build_type"
     username = getenv("CONAN_USERNAME", "philsquared")
     channel = getenv("CONAN_CHANNEL", "testing")
-<<<<<<< HEAD
-    requires = "Catch/1.11.0@%s/%s" % (username, channel)
-=======
     requires = "Catch/2.0.1@%s/%s" % (username, channel)
->>>>>>> b119ebdd
 
     def build(self):
         cmake = CMake(self)
